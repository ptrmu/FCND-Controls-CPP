--- conflicted
+++ resolved
@@ -46,10 +46,6 @@
   float maxTiltAngle;
   float minMotorThrust, maxMotorThrust;
 
-<<<<<<< HEAD
-  // integrator
-=======
   // integral control
->>>>>>> f1c827ae
   float integratedAltitudeError;
 };